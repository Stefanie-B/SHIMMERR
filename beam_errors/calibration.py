import copy
from beam_errors.visibility import predict_patch_visibilities
import csv
import numpy as np
from astropy import constants as const
from astropy.time import Time
from joblib import Parallel, delayed
import pickle
import os


class DDEcal:
    """
    A class that can run DDECal in a single polarisation, with various weighting schemes.

    Attributes:
    -------------
    array: dict
        Interferometer dictionary with Station objects as values.
    reference_station: str
        Name (AKA array key) of the station that should act as the reference for gain phases. Subtracting the phases of this station removes unitairy ambiguity.
    n_channels: int
        Number of channels per solution interval
    n_times: int
        Number of time steps per solution interval
    uv_lambda: list
        List containing the minimum and maximum baseline length used in calibration in lambda.
    antenna_mode: str
        Mode for the antenna in the calibration beam (see: Antenna objects).
    n_iterations: int
        Number of iterations for the algorithm.
    tolerance: float
        If the mean change rate of the gains drops below this number, the algorithm interprets it as convergence and stops the optimisation earlier than n_iterations.
    update_spead: float
        Number between 0 and 1 that determines how quick the gain solutions should update. A speed of 0 means no update, a speed of 1 means that the previous gain solution is not included in the update.
    smoothness_scale: float
        Width of the spectral regularisation kernel in MHz.
    """

    def __init__(
        self,
        array,
        reference_station,
        n_channels=1,
        n_times=1,
        uv_lambda=[250, 5000],
        antenna_mode="omnidirectional",
        n_iterations=50,
        tolerance=1e-6,
        update_speed=0.2,
        smoothness_scale=4e6,
    ):
        self.array = array
        self.n_stations = len(array)
        self.reference_station = reference_station
        self.n_freqs_per_sol = n_channels
        self.n_times_per_sol = n_times
        self.uv_lambda = uv_lambda
        self.antenna_mode = antenna_mode
        self.n_iterations = n_iterations
        self.tolerance = tolerance
        self.update_speed = update_speed
        self.smoothness_scale = smoothness_scale

        if not 0 < self.update_speed <= 1:
            raise ValueError(
                f"An update speed of {update_speed} is not permissible. Please choose a value larger than 0 and less than or equal to 1."
            )
        elif self.update_speed == 1:
            self._change_rate = lambda gains, new_gains: np.mean(
                np.abs(new_gains - gains)
            )
        else:
            self._change_rate = lambda gains, new_gains: np.mean(
                np.abs(new_gains - gains)
            ) / (1 - self.update_speed)

    def _set_time_info(self):
        """
        Sets the time parameters (resolution and duration)
        """
        t1 = Time(self.times[0])
        t2 = Time(self.times[1])
        t_end = Time(self.times[-1])

        dt = t2 - t1
        time_band = (
            t_end - t1
        ) + dt  # one extra, to account for the half timestep a before t1 and after t_end

        self.time_resolution = dt.sec
        self.duration = time_band.sec / 3600

    def _set_baseline_length(self):
<<<<<<< HEAD
        """
        Calculates the lengths of all baselines based on the station positions
        """
        p1 = np.array([self.array[station].p for station in self.baselines[:, 0]])
        p2 = np.array([self.array[station].p for station in self.baselines[:, 1]])
        distance = np.linalg.norm(p1 - p2, axis=1)
        self.baseline_length = distance
=======
        # Calculate the baseline vectors in the reference station's ENU system
        [
            station.set_array_position(self.array[self.reference_station])
            for station in self.array.values()
        ]
        p1 = np.array([self.array[station].p_array for station in self.baselines[:, 0]])
        p2 = np.array([self.array[station].p_array for station in self.baselines[:, 1]])
        baseline = p1 - p2

        # Calculate the phase center direction in the reference station's ENU system
        phase_center = (
            self.array[self.reference_station]
            .radec_to_ENU(
                time=self.times[0],
                temporal_offset=self.time_resolution,
                number_of_timesteps=self.n_times,
                tracking_direction=True,
            )
            .T
        )

        # Calculate the projected baseline lengths
        parallel_component = np.dot(phase_center, baseline.T)
        parallel_component_vector = (
            parallel_component[:, :, np.newaxis] * phase_center[:, np.newaxis, :]
        )
        perpendicular_component = baseline[np.newaxis, ...] - parallel_component_vector
        projected_baseline = np.linalg.norm(perpendicular_component, axis=-1)

        self.baseline_length = projected_baseline
>>>>>>> 9fcfc654

    def _read_data(self, visibility_file, update_metadata=True):
        """
        Reads a csv of visibilities and parses it.

        Parameters
        ----------
        visibility_file : str
            path + filename of the csv file with visibilties (in SHIMMERR format)
        update_metadata : bool, optional
            If True, sets all metadata (otherwise previously stored values are used), by default True

        Returns
        -------
        ndarray
            numpy array with the complex visibilities (time x frequency x baselines)
        """
        with open(visibility_file) as csv_file:
            data = list(csv.DictReader(csv_file))

        if update_metadata:
            self.frequencies = np.unique([float(row["frequency"]) for row in data])
            self.n_freqs = len(self.frequencies)

            # Set the number of spectral solutions
            self.n_spectral_sols = self.n_freqs // self.n_freqs_per_sol
            if self.n_spectral_sols * self.n_freqs_per_sol < self.n_freqs:
                self.n_spectral_sols += 1  # last frequency slot has smaller set of data

            # Set time info
            self.times = np.unique([row["time"] for row in data])
            self.n_times = len(self.times)
            self._set_time_info()
            self.baselines = np.unique(
                [tuple(row["baseline"].split("-")) for row in data], axis=0
            )

            # Set station info
            self.n_baselines = self.baselines.size // 2
            self._set_baseline_length()
            self.stations = np.unique([row["baseline"].split("-")[0] for row in data])

        # read visibilities
        visibilities = [complex(row["visibility"]) for row in data]
        visibilities = np.array(visibilities).reshape(
            self.n_times, self.n_freqs, self.n_baselines
        )
        return visibilities

    def _run_preflagger(self):
        """
        Preflags data based on baseline length (creates a flag mask that indicates which should be taken into account)
        """
        min_l = const.c.value / self.frequencies * self.uv_lambda[0]
        max_l = const.c.value / self.frequencies * self.uv_lambda[1]

        too_short = (
            self.baseline_length[:, np.newaxis, :] < min_l[np.newaxis, :, np.newaxis]
        )
        too_long = (
            self.baseline_length[:, np.newaxis, :] > max_l[np.newaxis, :, np.newaxis]
        )
        self.flag_mask = too_short | too_long

    def _predict_model(self, skymodel):
        """
        Does a forward predict of the model, assuming the stations are unperturbed to construct the coherency matrix

        Parameters
        ----------
        skymodel : SHIMMERR Skymodel object
            skymodel (see sources.py)
        """
        # Create an array without perturbations
        unit_gain_array = copy.deepcopy(self.array)
        for station in unit_gain_array.values():
            station.reset_elements()
            station.g = 1.0 + 0j

        # Create predictions
        predict_patch_visibilities(
            array=unit_gain_array,
            skymodel=skymodel,
            frequencies=self.frequencies,
            start_time_utc=self.times[0],
            filename="calibration_patches",
            data_path=self.data_path,
            time_resolution=self.time_resolution,
            duration=self.duration,
            antenna_mode=self.antenna_mode,
            basestation=self.reference_station,
            reuse_tile_beam=True,
        )

    def _DDEcal_station_iteration(self, gains, visibility, coherency, station_number):
        """
        Performs the least-squares fit in DDECal for 1 station at 1 solution interval
        (i.e. finds J in V = JM)

        Parameters
        ----------
        gains : ndarray
            gains of the previous iteration
        visibility : ndarray
            visibilities for baselines with this station (t x f x bl)
        coherency : ndarray
            coherency matrices to fit (patches x t x f x bl)
        station_number : int
            index of the station that is fitted

        Returns
        -------
        ndarray, float, float
            - least squares gain solution for this station (one gain for each patch)
            - residual of the previous iteration (cheaper than producing that of this iteration, because of the smoothing that happens later)
            - loss (residual of V - JM with the least squares solution for this iteration)
        """
        m_chunk = coherency * np.conj(gains.T[:, np.newaxis, np.newaxis, :])

        # The single letter variables correspond to the matrix names in Gan et al. (2022)
        # We swap the temporal and station axes to get station to the front and then flatten to the desired shapes
        V = visibility.swapaxes(0, 2).reshape(1, -1)
        M = m_chunk.swapaxes(1, 3).reshape(self.n_patches, -1)

        # Remove flagged data
        mask = np.squeeze(~np.isnan(V))
        V = V[:, mask]
        M = M[:, mask]

        # Solve V = JM
        new_gains, loss = np.linalg.lstsq(M.T, V.T, rcond=-1)[:2]
        last_residual = np.sum(np.abs(V - gains[station_number, :] @ M) ** 2)

        return np.squeeze(new_gains), last_residual, np.sum(loss)

    def _DDEcal_smooth_frequencies(self, gains, weights):
        """
        Performs the intra-iteration regularisation.
        Doesn't work for variable smoothing kernel or non-gaussian smoothing

        Parameters
        ----------
        gains : ndarray of complex
            gains (frequency x station x direction patch)
        frequencies : ndarray of floats
            channel frequencies
        smoothness_scale : float
            standard deviation of the truncated Gaussian smoothing kernel

        Returns
        -------
        ndarray of complex
            smoothed gains
        """
        # Don't smooth if the scale is zero
        if self.smoothness_scale == 0:
            return gains

        smoothed_gains = np.empty_like(gains)
        for i, f in enumerate(self.frequencies):
            # Kernel based on relative spectral distance
            distances = (f - self.frequencies) / self.smoothness_scale
            mask = (-1 < distances) * (
                distances < 1
            )  # truncate (distance=1 is 3 sigma)

            # Gaussian kernel
            kernel = np.exp(-(distances[mask] ** 2) * 9)

            # do the convolutions
            convolved_gains = np.sum(
                kernel[:, None, None] * weights[mask, :, :] * gains[mask, :, :], axis=0
            )
            convolved_weights = np.sum(
                kernel[:, None, None] * weights[mask, :, :], axis=0
            )

            # use the weights
            if np.sum(convolved_weights == 0) > 0:
                print(
                    f"There are now {np.sum(convolved_weights == 0)} ill-defined weights, replacing the gains with zeros"
                )
                convolved_gains[np.where(convolved_weights == 0)] = 0
                convolved_weights[np.where(convolved_weights == 0)] = 1

            smoothed_gains[i, :, :] = convolved_gains / convolved_weights

        return smoothed_gains

    def _remove_unitairy_ambiguity(self, gains):
        """
        Set the phases of the reference station to zero to remove the unitairy ambiguity

        Parameters
        ----------
        gains : ndarray
            complex gains (frequency x station x patch)

        Returns
        -------
        ndarray
            gains after setting the reference station
        """
        amplitudes = np.abs(gains)
        phases = np.angle(gains)

        reference_phase = np.squeeze(
            phases[:, self.stations == self.reference_station, :], axis=1
        )
        corrected_phases = phases - reference_phase[:, np.newaxis, :]

        corrected_gains = amplitudes * np.exp(1j * corrected_phases)
        return corrected_gains

    def _select_baseline_data(self, data, station_number):
        """
        Select the baselines that correspond to a station in the data (so only the relevant baselines are returned).
        The data is transformed such that the selected station is always on the left-hand side (the gains are unconjugated)

        Parameters
        ----------
        data : ndarray
            data with baselines along the -1 axis
        station_number : int
            station to be selected

        Returns
        -------
        ndarray
            data with the relevant baselines
        """
        # select the data
        selected_data = data[..., self.baseline_mask[station_number, :]]

        # need to take the conjugate if the station is the second one
        selected_data[..., :station_number] = np.conj(
            selected_data[..., :station_number]
        )
        return selected_data

    def _DDEcal_timeslot(self, visibility, coherency):
        """
        Performs DDECal fully for a single time solution interval

        Parameters
        ----------
        visibility : ndarray
            visibility data (time x frequency x baseline)
        coherency : ndarray
            model data (patch x time x frequency x baseline)

        Returns
        -------
        dict
            "gains": gain solutions (frequency x station x patch),
            "residuals": visibility - model with gains per iteration,
            "loss": loss in the least squares problem (using previous iteration gains for the right-hand gain and the least-squares solution fo the left-hand gain),
            "n_iter": number of iterations,
        }
        """

        # Initialize gains
        gains = np.ones([self.n_spectral_sols, self.n_stations, self.n_patches]).astype(
            complex
        )
        new_gains = np.zeros_like(gains)

        # reshape data and model such that the station number is on the last axis, and always the first
        # station in the baseline (so the gain does not need to be conjugated)
        selected_visibilities = [
            self._select_baseline_data(visibility, i) for i in range(self.n_stations)
        ]
        selected_coherencies = [
            self._select_baseline_data(coherency, i) for i in range(self.n_stations)
        ]
        del visibility, coherency

        # compute the frequencies per solution interval and the weights that correspond to that slot
        weights = np.zeros_like(gains, dtype=float)
        for i in range(self.n_stations):
            for f in range(self.n_spectral_sols):
                selected_frequencies = range(
                    f * self.n_freqs_per_sol, (f + 1) * self.n_freqs_per_sol
                )
                weights[f, i, :] = self._reweight_function(
                    selected_coherencies[i][:, :, selected_frequencies, :]
                )

        # start the actual loop
        iteration = 0
        residuals = np.zeros(self.n_iterations)
        loss = np.zeros(self.n_iterations)
        while (
            iteration < self.n_iterations  # max its
            and self._change_rate(gains, new_gains)
            > self.tolerance  # check convergence
        ):
            for i, station in enumerate(self.stations):
                for f in range(self.n_spectral_sols):
                    # Give the visibilities for the frequencies in this slot and the baselines connected to this station
                    selected_frequencies = range(
                        f * self.n_freqs_per_sol, (f + 1) * self.n_freqs_per_sol
                    )

                    # Calculate new least-squares solution
                    new_gains[f, i, :], new_residual, new_loss = (
                        self._DDEcal_station_iteration(
                            gains=gains[f, :, :],
                            visibility=np.take(
                                selected_visibilities[i],
                                indices=selected_frequencies,
                                axis=1,
                            ),
                            coherency=np.take(
                                selected_coherencies[i],
                                indices=selected_frequencies,
                                axis=2,
                            ),
                            station_number=i,
                        )
                    )
                    residuals[iteration] += new_residual
                    loss[iteration] += new_loss

            # After all gains have received a new least-squares update direction, take a Gauss-Newton step
            gain_update = (
                1 - self.update_speed
            ) * gains + self.update_speed * new_gains

            # Regularise the new gains with the smoothness kernel
            gains = self._DDEcal_smooth_frequencies(
                gains=gain_update,
                weights=weights,
            )

            iteration += 1

        # Set the phases of the reference station to zero
        gains = self._remove_unitairy_ambiguity(gains)

        return {
            "gains": gains,
            "residuals": residuals[:iteration],
            "loss": loss[:iteration],
            "n_iter": iteration,
        }

    def _subtract_timeslot(self, visibility, coherency, gain):
        """
        Subtract the model from the visibilities for a single timeslot

        Parameters
        ----------
        visibility : ndarray
            visibility (data) (time x frequency x baseline)
        coherency : ndarray
            model (direction x time x frequency x baseline)
        gain : ndarray
            gains (frequency x station x direction)

        Returns
        -------
        ndarray
            residual visibilities (time x frequency x baseline)
        """
        subtractor = coherency.copy()  # Copy to apply the gains
        for i, station in enumerate(self.stations):
            for f in range(self.n_spectral_sols):
                # Select a solution interval in frequency
                selected_frequencies = range(
                    f * self.n_freqs_per_sol, (f + 1) * self.n_freqs_per_sol
                )

                # define whether the gains should be applied on the left or on the right (and thus conjugated)
                left_selection = self.baselines[:, 0] == station
                right_selection = self.baselines[:, 1] == station

                # applty the gains
                ndim = len(coherency[:, :, selected_frequencies, left_selection].shape)
                applied_gain = gain[f, i, :].reshape(-1, *([1] * (ndim - 1)))
                subtractor[:, :, selected_frequencies, left_selection] *= applied_gain
                subtractor[:, :, selected_frequencies, right_selection] *= np.conj(
                    applied_gain
                )

        # Subtract and return
        return visibility - np.sum(subtractor, axis=0)

    def _write_visibility(self, visibility, fname):
        """
        Write residuals to disk

        Parameters
        ----------
        visibility : ndarray
            residual visibilities (time x frequency x baseline)
        fname : str
            path + filename to write to in csv format
        """
        os.makedirs("/".join(fname.split("/")[:-1]), exist_ok=True)
        with open(fname, "w") as csv_file:
            writer = csv.writer(csv_file)
            writer.writerow(["time", "frequency", "baseline", "visibility"])
            dataset = [
                [
                    self.times[t],
                    self.frequencies[f],
                    "-".join(self.baselines[i]),
                    visibility[t, f, i],
                ]
                for t in range(self.n_times)
                for f in range(self.n_freqs)
                for i in range(self.n_baselines)
            ]
            writer.writerows(dataset)

    def run_DDEcal(
        self,
        visibility_file,
        skymodel,
        reuse_predict=False,
        reweight_mode=None,
        fname=None,
        calculate_residual=True,
        data_path=None,
    ):
        """
        Perform DDECal

        Parameters
        ----------
        visibility_file : str
            filename that contains the visibilities (path + name)
        skymodel : Skymodel object
            sources. Used for determining the calibration directions and possibly the predict, see sources.py
        reuse_predict : bool, optional
            If True, the coherency model is read from disk, if False it is computed first, by default False
        reweight_mode : str, optional
            Reweighting kernel ("abs", "squared" or None), by default None
            - abs: robust calibrator (smooth with the expected beam response)
            - squared: smooth with the square of the model times gain
            - None: smooth with the gain
        fname : str, optional
            Name of the output files. By default None (name is set to Calibration_<reweight_mode>_<smoothness_scale>).
        calculate_residual : bool, optional
            Whether to also calculate the residual visibilities, by default True
        data_path : str, optional
            basepath for the model and output, by default None (inferred from the visibility file)
        """
        # Set the path
        if data_path is None:
            self.data_path = "/".join(visibility_file.split("/")[:-1])
        else:
            self.data_path = data_path

        # Set the weighting kernel
        if reweight_mode == "abs":
            self._reweight_function = lambda coherency: np.nansum(
                np.abs(coherency), axis=(1, 2, 3)
            )
        elif reweight_mode == "squared":
            self._reweight_function = lambda coherency: np.nansum(
                np.abs(coherency) ** 2, axis=(1, 2, 3)
            )
        elif reweight_mode is None or reweight_mode == "none":
            self._reweight_function = lambda coherency: np.sum(
                ~np.isnan(coherency), axis=(1, 2, 3)
            )
        else:
            raise ValueError("Invalid reweight mode")

        # parse visibility
        visibilities = self._read_data(visibility_file, True)

        # Preflag on baseline length
        self._run_preflagger()
        if calculate_residual:
            flagged_visibilities = visibilities[self.flag_mask]
        visibilities[self.flag_mask] = np.nan

        # Obtain the model
        if not reuse_predict:
            self._predict_model(skymodel)
        patch_names = skymodel.elements.keys()
        self.n_patches = len(patch_names)
        coherency = []
        for patch_name in patch_names:
            patch_file = (
                f"{self.data_path}/calibration_patches/patch_models/{patch_name}.csv"
            )
            patch_coherency = self._read_data(patch_file, False)
            coherency.append(patch_coherency)
        coherency = np.array(coherency)
        if self.n_patches == 1:
            coherency.reshape(1, self.n_times, self.n_freqs, self.n_baselines)
<<<<<<< HEAD
        if calculate_residual:  # Flag
            flagged_coherencies = coherency[:, :, self.flag_mask]
        coherency[:, :, self.flag_mask] = np.nan
=======
        if calculate_residual:
            flagged_coherencies = coherency[:, self.flag_mask]
        coherency[:, self.flag_mask] = np.nan
>>>>>>> 9fcfc654

        # select which rows of the visibility matrix will be active for each station (baseline mask)
        self.baseline_mask = np.ones([self.n_stations, self.n_baselines]).astype(bool)
        for i, station in enumerate(self.stations):
            self.baseline_mask[i, :] = (self.baselines[:, 0] == station) | (
                self.baselines[:, 1] == station
            )

        # Run DDECal for all timeslots in parallel
        results = Parallel(n_jobs=-1)(
            delayed(self._DDEcal_timeslot)(
                visibility=visibilities[t : t + self.n_times_per_sol, :, :],
                coherency=coherency[:, t : t + self.n_times_per_sol, :, :],
            )
            for t in np.arange(0, self.n_times, self.n_times_per_sol)
        )

        # Package the output and write
        metadata = {
            "smoothness_scale": self.smoothness_scale,
            "times": [
                self.times[t] for t in np.arange(0, self.n_times, self.n_times_per_sol)
            ],
            "frequencies": np.array(
                [
                    np.mean(
                        self.frequencies[
                            i * self.n_freqs_per_sol : (i + 1) * self.n_freqs_per_sol
                        ]
                    )
                    for i in range(self.n_spectral_sols)
                ]
            ),
            "directions": list(patch_names),
            "stations": self.stations,
        }

        if fname is None:
            fname = f"Calibration_{reweight_mode}_{int(self.smoothness_scale)}"

        os.makedirs(f"{self.data_path}/calibration_results/", exist_ok=True)
        with open(f"{self.data_path}/calibration_results/{fname}", "wb") as fp:
            pickle.dump(results, fp)
        with open(f"{self.data_path}/calibration_results/{fname}_metadata", "wb") as fp:
            pickle.dump(metadata, fp)

        # Calculate residual visibilties
        if calculate_residual:
            visibilities[self.flag_mask] = flagged_visibilities
            coherency[:, self.flag_mask] = flagged_coherencies

            print("calculating residual")
            visibility_residuals = Parallel(n_jobs=-1)(
                delayed(self._subtract_timeslot)(
                    visibility=visibilities[t : t + self.n_times_per_sol, :, :],
                    coherency=coherency[:, t : t + self.n_times_per_sol, :, :],
                    gain=results[slot_number]["gains"],
                )
                for slot_number, t in enumerate(
                    np.arange(0, self.n_times, self.n_times_per_sol)
                )
            )

            visibility_residuals = np.concatenate(visibility_residuals, axis=0)
            print(f"{self.data_path}/residuals/{fname}.csv")
            self._write_visibility(
                visibility_residuals, f"{self.data_path}/residuals/{fname}.csv"
            )

        return results

    def calculate_residuals(
        self, visibility_file, gain_path, skymodel, fname, data_path=None
    ):
        """
        Calculate residuals with known gains

        Parameters
        ----------
        visibility_file : str
            filename that contains the visibilities (path + name).
        gain_path : str
            path + filename of the gains
        skymodel : Skymodel object
            Used for determining the calibration directions, see sources.py
        fname : str
            output file name (including path)
        data_path : str, optional
            basepath for the model and gains, by default None (inferred from the visibility file)
        """
        # Set the path
        if data_path is None:
            self.data_path = "/".join(visibility_file.split("/")[:-1])
        else:
            self.data_path = data_path

        # Obtain data
        visibilities = self._read_data(visibility_file, True)

        # Obtain model
        patch_names = skymodel.elements.keys()
        self.n_patches = len(patch_names)
        coherency = []
        for patch_name in patch_names:
            patch_file = (
                f"{self.data_path}/calibration_patches/patch_models/{patch_name}.csv"
            )
            patch_coherency = self._read_data(patch_file, False)
            coherency.append(patch_coherency)
        coherency = np.array(coherency)
        if self.n_patches == 1:
            coherency.reshape(1, self.n_times, self.n_freqs, self.n_baselines)

        # Obtain gains
        with open(gain_path, "rb") as fp:
            gains = pickle.load(fp)
        with open(f"{gain_path}_metadata", "rb") as fp:
            metadata = pickle.load(fp)

        # Select which calibration directions have gain solutions
        subtract_indices = [
            metadata["directions"].index(patch_name) for patch_name in patch_names
        ]

        # Apply the gains to the models and calculate residuals for all time intervals
        residuals = Parallel(n_jobs=-1)(
            delayed(self._subtract_timeslot)(
                visibility=visibilities[t : t + self.n_times_per_sol, :, :],
                coherency=coherency[:, t : t + self.n_times_per_sol, :, :],
                gain=gains[slot_number]["gains"].take(
                    indices=subtract_indices, axis=-1
                ),
            )
            for slot_number, t in enumerate(
                np.arange(0, self.n_times, self.n_times_per_sol)
            )
        )
        residuals = np.concatenate(residuals, axis=0)

        # Store the result
        self._write_visibility(residuals, fname)<|MERGE_RESOLUTION|>--- conflicted
+++ resolved
@@ -92,16 +92,9 @@
         self.duration = time_band.sec / 3600
 
     def _set_baseline_length(self):
-<<<<<<< HEAD
-        """
-        Calculates the lengths of all baselines based on the station positions
-        """
-        p1 = np.array([self.array[station].p for station in self.baselines[:, 0]])
-        p2 = np.array([self.array[station].p for station in self.baselines[:, 1]])
-        distance = np.linalg.norm(p1 - p2, axis=1)
-        self.baseline_length = distance
-=======
-        # Calculate the baseline vectors in the reference station's ENU system
+        """
+        Calculates the lengths of all baselines based on the station positions in the reference stations ENU frame
+        """
         [
             station.set_array_position(self.array[self.reference_station])
             for station in self.array.values()
@@ -131,7 +124,6 @@
         projected_baseline = np.linalg.norm(perpendicular_component, axis=-1)
 
         self.baseline_length = projected_baseline
->>>>>>> 9fcfc654
 
     def _read_data(self, visibility_file, update_metadata=True):
         """
@@ -627,15 +619,9 @@
         coherency = np.array(coherency)
         if self.n_patches == 1:
             coherency.reshape(1, self.n_times, self.n_freqs, self.n_baselines)
-<<<<<<< HEAD
-        if calculate_residual:  # Flag
-            flagged_coherencies = coherency[:, :, self.flag_mask]
-        coherency[:, :, self.flag_mask] = np.nan
-=======
         if calculate_residual:
             flagged_coherencies = coherency[:, self.flag_mask]
         coherency[:, self.flag_mask] = np.nan
->>>>>>> 9fcfc654
 
         # select which rows of the visibility matrix will be active for each station (baseline mask)
         self.baseline_mask = np.ones([self.n_stations, self.n_baselines]).astype(bool)
