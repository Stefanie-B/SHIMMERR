import numpy as np
import numpy.testing as npt
import pytest


@pytest.mark.parametrize(
    "args, expected, expected_raises",
    [
        ([[0, 0, 0], 1], [[0, 0, 0], 1], None),
        ([[0, 0j, 0], 1], [], TypeError),
        ([[0, 0, "foobar"], 1], [], TypeError),
        ([[0, 0, 4, 3], 1], [], ValueError),
        ([np.array([0, 0, 4]), 1], [[0, 0, 4], 1], None),
        ([np.array([0, 8, 4]), 1j], [[0, 8, 4], 1j], None),
        ([np.array([0, 0, 4]), 2.3 + 6.3j], [[0, 0, 4], 2.3 + 6.3j], None),
        ([np.array([0, 0, 4]), "foobar"], [], TypeError),
        ([[34, -6, 4]], [[34, -6, 4], 1 + 0j], None),
    ],
)
def test_Antenna_init(args, expected, expected_raises):
    from beam_errors.array import Antenna

    if expected_raises is not None:
        with pytest.raises(expected_raises):
            test_antenna = Antenna(*args)
    else:
        test_antenna = Antenna(*args)
        npt.assert_equal(test_antenna.p, expected[0])
        npt.assert_equal(test_antenna.g, expected[1])


@pytest.mark.parametrize(
    "args_init, args_response, expected",
    [
        ([[0, 0, 0], 1], [[0, 0, 1], 150e6, "omnidirectional"], 1),
        ([[0, 0, 0], 1], [[0, 0, 1], 150e6], 1),
        ([[0, 0, 0], 5j], [[0, 0, 1], 150e6], 1),
        ([[0, 0, 0], 5j], [[0, 1, 0], 150e6], 1),
        (
            [[0, 0, 0], 5j],
            [[0, 1 / np.sqrt(2), 1 / np.sqrt(2)], 150e6, "simplified"],
            np.exp(-2 * (np.pi / 4) ** 3),
        ),
    ],
)
def test_Antenna_response(args_init, args_response, expected):
    from beam_errors.array import Antenna

    test_antenna = Antenna(*args_init)
    npt.assert_almost_equal(test_antenna.calculate_response(*args_response), expected)


@pytest.mark.parametrize(
    "args, expected, expected_raises",
    [
        (
            [[[0, 0, 0], [1, 1, 1]], False, 2],
            [[0.5, 0.5, 0.5], False, 2, [0, 0, 0], 1],
            None,
        ),
        (
            [[[0, 4j, 0], [1, 1, 1]], [0, 0, 1], 2],
            [[0.5, 0.5, 0.5], [0, 0, 1], 2, [0, 0, 0], 1],
            TypeError,
        ),
        (
            [[[0, 0, 0], [1, 1, 1], [-7, -10, -1]], False, 2],
            [[-2, -3, 0], False, 2, [0, 0, 0], 1],
            None,
        ),
        (
            [[[0, 0, 0], [1, 1, 1], [-7, -10, -1]], True],
            [[-2, -3, 0], True, 1, [0, 0, 0], 1 + 0j],
            None,
        ),
        (
            [[[0, 0, 0, 0], [1, 1, 1], [-7, -10, -1]], False],
            [[-2, -3, 0], [0, 0, 1], 1, [0, 0, 0], 1],
            ValueError,
        ),
    ],
)
def test_Tile_init(args, expected, expected_raises):
    from beam_errors.array import Tile

    if expected_raises is not None:
        with pytest.raises(expected_raises):
            test_tile = Tile(*args)
    else:
        test_tile = Tile(*args)
        npt.assert_almost_equal(test_tile.p, expected[0], 5)
        npt.assert_equal(test_tile.tracking, expected[1])
        npt.assert_equal(test_tile.g, expected[2])
        npt.assert_equal(test_tile.elements[0].p, expected[3])
        npt.assert_array_almost_equal(test_tile.elements[0].g, expected[4], 5)


@pytest.mark.parametrize(
    "args_init, args_response, expected",
    [
        (
            [[[-1, -1, 0], [1, 1, 0]], False, 2],
            [[0, 0, 1], 150e6, None],
            1,
        ),
        (
            [[[-1, 0, 0], [1, 0, 0]], False],
            [[0, np.sqrt(2) / 2, np.sqrt(2) / 2], 150e6, None, [0, 0, 1]],
            1,
        ),
        (
            [[[-1, 0, 0], [1, 0, 0]], True],
            [[np.sqrt(2) / 2, 0, np.sqrt(2) / 2], 150e6, 1, [0, 0, 1]],
            (
                np.exp(1j * np.sqrt(2) * np.pi * 150e6 / 299792458)
                + np.exp(-1j * np.sqrt(2) * np.pi * 150e6 / 299792458)
            )
            / 2,
        ),
        (
            [[[-1, 0, 0], [1, 0, 0]], True],
            [[0, 0, 1], 150e6, 2, [0, np.sqrt(2) / 2, np.sqrt(2) / 2]],
            2,
        ),
        (
            [[[-1, 0, 0], [1, 0, 0]], False],
            [[np.sqrt(2) / 2, 0, np.sqrt(2) / 2], 150e6, [2, 2]],
            (
                2 * np.exp(1j * np.sqrt(2) * np.pi * 150e6 / 299792458)
                + 2 * np.exp(-1j * np.sqrt(2) * np.pi * 150e6 / 299792458)
            )
            / 2,
        ),
    ],
)
def test_Tile_response(args_init, args_response, expected):
    from beam_errors.array import Tile

    test_tile = Tile(*args_init)
    test_tile.set_ENU_positions(
        np.eye(3), np.array([0, 0, 0])
    )  # Since the tile is not part of a station it doesn't have an ENU position yet
    npt.assert_almost_equal(test_tile.calculate_response(*args_response), expected, 5)


@pytest.mark.parametrize(
    "args, expected, expected_raises",
    [
        (
            [[[[0, 0, 0], [1, 1, 1]]], None, None, 2],
            [[0.5, 0.5, 0.5], None, 2, [0.5, 0.5, 0.5], 1, [0, 0, 0], 1],
            None,
        ),
        (
            [[[[0, 4j, 0], [1, 1, 1]]], None, None, 2],
            [],
            TypeError,
        ),
        (
            [[[[0, 0, 0], [1, 1, 1]], [[-6.5, -10.5, -1.5]]], None, None, 2],
            [[-3, -5, -0.5], None, 2, [0.5, 0.5, 0.5], 1, [0, 0, 0], 1],
            None,
        ),
        (
            [[[[0, 0, 0]], [[1, 1, 1], [-7, -10, -1]]], 250, 80],
            [[-1.5, -2.25, 0], [250, 80], 1, [0, 0, 0], 1 + 0j, [0, 0, 0], 1 + 0j],
            None,
        ),
        (
            [[[[0, 0, 0]], [[1, 1, 1], [-7, -10, -1]]], None, -90],
            [[-1.5, -2.25, 0], [0, -90], 1, [0, 0, 0], 1 + 0j, [0, 0, 0], 1 + 0j],
            None,
        ),
        (
            [[[[0, 0, 0]], [[1, 1, 1], [-7, -10, -1]]], None, 80],
            [],
            ValueError,
        ),
        (
            [[[[0, 0, 0]], [[1, 1, 1], [-7, -10, -1]]], 250, 80],
            [[-1.5, -2.25, 0], [250, 80], 1, [0, 0, 0], 1 + 0j, [0, 0, 0], 1 + 0j],
            None,
        ),
        (
            [[[[0, 0, 0, 0], [1, 1, 1], [-7, -10, -1]]], None, None],
            [],
            ValueError,
        ),
        (
            [[[[0, 0, 0], [1, 1, 1]]], None, None, None],
            [],
            TypeError,
        ),
        (
            [[[[0, 0, 0], [1, 1, 1]]], 4j],
            [],
            TypeError,
        ),
    ],
)
def test_Station_init(args, expected, expected_raises):
    from beam_errors.array import Station

    if expected_raises is not None:
        with pytest.raises(expected_raises):
            test_station = Station(*args)
    else:
        test_station = Station(*args)
        npt.assert_almost_equal(test_station.p, expected[0], 5)
        if expected[1] is not None:
            npt.assert_equal(test_station.d["ra"], expected[1][0])
            npt.assert_equal(test_station.d["dec"], expected[1][1])
            npt.assert_equal(test_station.tracking, True)
        else:
            npt.assert_equal(test_station.d, expected[1])
            npt.assert_equal(test_station.tracking, False)
        npt.assert_equal(test_station.g, expected[2])
        npt.assert_equal(test_station.elements[0].p, expected[3])
        npt.assert_array_almost_equal(test_station.elements[0].g, expected[4], 5)
        npt.assert_equal(test_station.elements[0].elements[0].p, expected[5])
        npt.assert_array_almost_equal(
            test_station.elements[0].elements[0].g, expected[6], 5
        )


@pytest.mark.parametrize(
    "args_init, args_response, expected",
    [
        (
            [[[[-1.5, -1.5, 1e8], [0.5, 0.5, 1e8]]], None, None, 2],
            [[0, 0, 1], 150e6, "omnidirectional"],
            2,
        ),
        (
            [[[[1e8, 1e8, -1], [1e8, 1e8, 1]]], None, None, 2],
            [[0, 1 / np.sqrt(2), 1 / np.sqrt(2)], 150e6],
            (
                np.exp(1j * np.sqrt(2) * np.pi * 150e6 / 299792458)
                + np.exp(-1j * np.sqrt(2) * np.pi * 150e6 / 299792458)
            ),
        ),
        (
            [[[[-1.5, -1.5, 1e8], [0.5, 0.5, 1e8]]], None, None, 2],
            [[1 / np.sqrt(2), 0, 1 / np.sqrt(2)], 150e6],
            2,
        ),
        (
            [
                [
                    [[-1, -1, 1e8], [-1, 1, 1e8]],
                    [[1, 1, 1e8]],
                    [[1, -1, 1e8]],
                ],
                None,
                None,
                4j,
            ],
            [[0, 0, 1], 150e6, "simplified"],
            4j,
        ),
    ],
)
def test_Station_response(args_init, args_response, expected):
    from beam_errors.array import Station

    test_station = Station(*args_init)
    npt.assert_almost_equal(
        test_station.calculate_response(*args_response), expected, 5
    )


@pytest.mark.parametrize(
<<<<<<< HEAD
    "args_init, args_location, expected",
    [
        (  # Vega, Indian Ocean
            [[[[2148527, 5903030, -1100249]]]],
            ["2024-07-09T22:42:33", 279.44875, 38.8064444444],
            [[-0.6715], [0.6821], [0.281194]],
        ),
        (  # Vega, Hidden Lake Territorial Park
            [[[[-1184057, -2700745, 5636532]]]],
            ["2024-01-10T10:59:00", 279.44875, 38.8064444444],
            [[0.6821], [0.6229], [0.382993]],
        ),
        (  # Alpheratz, South Africa
            [[[[5069019, 2362822, -3056109]]]],
            ["2024-12-05T17:59:00", 2.42083333333, 29.2311388889],
            [[-0.1114], [0.8449], [0.523269]],
        ),
        (  # Alpheratz, South Africa
            [[[[5069019, 2362822, -3056109]]]],
            ["2024-12-05T15:59:00", 2.42083333333, 29.2311388889, 7200, 2],
            [[0.3, -0.1114], [0.8, 0.8449], [0.5, 0.523269]],
        ),
        (  # Alpheratz, South Africa
            [[[[5069019, 2362822, -3056109]]]],
            ["2024-12-05T18:59:00", 2.42083333333, 29.2311388889, -3600, 2],
            [[-0.3, -0.1114], [0.8, 0.8449], [0.5, 0.523269]],
        ),
        (  # Alpheratz, South Africa, 360 az offset
            [[[[5069019, 2362822, -3056109]]]],
            ["2024-12-05T18:59:00", 362.42083333333, 29.2311388889, -3600, 2],
            [[-0.3, -0.1114], [0.8, 0.8449], [0.5, 0.523269]],
        ),
        (  # Shedar down, South Africa
            [[[[5069019, 2362822, -3056109]]]],
            ["2024-10-10T03:43:00", 10.4870833333, 56.6749166667],
            [[np.nan], [np.nan], [np.nan]],
        ),
    ],
)
def test_radec_to_ENU(args_init, args_location, expected):
    from beam_errors.array import Station

    test_station = Station(*args_init)
    npt.assert_array_almost_equal(
        test_station.radec_to_ENU(*args_location), expected, 1
    )


@pytest.mark.parametrize(
    "station_args,rotation_args,expected",
    [
        ([[[[1e8, 1e8, 1e8]]]], np.array([1, 1, 1]), np.array([0, 0, np.sqrt(3)])),
        ([[[[1e8, 1e8, 0]]]], np.array([0, 0, 1]), np.array([0, 1, 0])),
        ([[[[1e11, 0, 1e11]]]], np.array([0, 1, 0]), np.array([1, 0, 0])),
        (
            [[[[1e8, 0, 1e8]]]],
            np.array([0, 1, 1]),
            np.array([1, 1 / np.sqrt(2), 1 / np.sqrt(2)]),
        ),
        (
            [[[[4198606, 171151, 4782378]]]],
            np.array([339, 3596, -491]),
            np.array([3579.21, -688.57, -48.59]),
        ),
    ],
)
def test_ENU_rotation(station_args, rotation_args, expected):
    from beam_errors.array import Station

    test_station = Station(*station_args)
    rotation_matrix = test_station.ENU_rotation_matrix()

    npt.assert_array_almost_equal(rotation_matrix @ rotation_args, expected, 2)
=======
    "args, expected",
    [
        ([0, 0, None], True),
        ([0, 321, 123], True),
        ([123, 0, None], True),
        ([1, 2, 5], True),
        ([1, 2, None], False),
    ],
)
def test_add_random_gain_drift(args, expected):
    from beam_errors.array import Station

    # Create array
    positions = [[[i, j, 0] for i in range(10)] for j in range(1000)]
    station = Station(positions)

    station.add_random_gain_drift(*args)

    tile_gains_std = np.std(station.get_element_property("g"))
    npt.assert_almost_equal(tile_gains_std, args[0], 0)

    antenna_gains = np.array(
        [tile.get_element_property("g") for tile in station.elements]
    )
    antenna_gains_std = np.std(antenna_gains)
    npt.assert_almost_equal(antenna_gains_std, args[1], 0)

    station.reset_elements()
    station.add_random_gain_drift(*args)
    new_antenna_gains = np.array(
        [tile.get_element_property("g") for tile in station.elements]
    )
    is_same = (antenna_gains == new_antenna_gains).all()
    npt.assert_equal(is_same, expected)
>>>>>>> eaf0ebd9
<|MERGE_RESOLUTION|>--- conflicted
+++ resolved
@@ -270,7 +270,6 @@
 
 
 @pytest.mark.parametrize(
-<<<<<<< HEAD
     "args_init, args_location, expected",
     [
         (  # Vega, Indian Ocean
@@ -344,7 +343,8 @@
     rotation_matrix = test_station.ENU_rotation_matrix()
 
     npt.assert_array_almost_equal(rotation_matrix @ rotation_args, expected, 2)
-=======
+
+@pytest.mark.parametrize(
     "args, expected",
     [
         ([0, 0, None], True),
@@ -378,5 +378,4 @@
         [tile.get_element_property("g") for tile in station.elements]
     )
     is_same = (antenna_gains == new_antenna_gains).all()
-    npt.assert_equal(is_same, expected)
->>>>>>> eaf0ebd9
+    npt.assert_equal(is_same, expected)